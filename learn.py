from abc import ABCMeta, abstractmethod
from collections import namedtuple
from itertools import compress
from math import sqrt
from operator import eq
from os.path import basename
from re import match

import argparse
import json
import numpy as np
from statistics import stdev, mean

from dtree.classification_tree import EntropyTree, CategoricalEntropyTree
from dtree.regression_tree import RegressionTree
from text_classification.NaiveBayes import NaiveBayes
from regression.regression import GradientRegressor, NormalRegressor, LogisticRegressor
from utils.normalization import normalize, normalize_validation

__author__ = 'jamesmcnamara'


def rmse(predictions, actual):
    return sqrt(sum((prediction - observed) ** 2 for prediction, observed in zip(predictions, actual)) / len(actual))


def load_args():
    """
        Parses the command line arguments, and loads the arguments onto an
        ArgumentParser object, which it returns
    :return: an ArgumentParser object with all of the specified command line
        features written on
    """
    parser = argparse.ArgumentParser(description="General purpose command line machine learning tool.")

    parser.add_argument("infile", type=open, help="CSV file with training data")

    parser.add_argument("-n", "--normalization", type=str, default="arithmetic",
                        help="What type of normalization to apply to the data. Options are "
                             "arithmetic or z-score. Default 'arithmetic'")

    parser.add_argument("-m", "--meta", type=open, default=None,
                        help="Meta file containing JSON formatted descriptions of the data")

    parser.add_argument("-gm", "--generate-meta", action="store_true", default=False,
                        help="Meta file containing JSON formatted descriptions of the data")

    parser.add_argument("-d", "--debug", action="store_true", default=False,
                        help="Use sci-kit learn instead of learn.py, to test that the behavior is correct")

    parser.add_argument("-cv", "--cross", type=int, default=10,
                        help="Set the parameter for k-fold cross validation. Default 10")

    parser.add_argument("-v", "--validation", type=open,
                        help="Separate validation set to use instead of cross-fold")

    parser.add_argument("-i", "--interactive", action="store_true",
                        help="After loading the data, drop the user into an interactive REPL")

    # Decision Tree options
    parser.add_argument("-r", "--range", type=int, nargs=3,
                        help="Range of eta values to use for cross validation. The first "
                             "value is start, the second is end, and the last is interval")

    parser.add_argument("-t", "--tree", type=str, default="entropy",
                        help="What type of decision tree to build for the data. Options are "
                             "'entropy', 'regression', or 'categorical'. Default 'entropy'")

    parser.add_argument("-cf", "--with-confusion", action="store_true", default=False,
                        help="Include a confusion matrix in the output")

    parser.add_argument("-b", "--binary-splits", action="store_true", default=False,
                        help="Convert a multi-way categorical matrix to a binary matrix")

    # Regression options
    parser.add_argument("-reg", "--regression", action="store_true", default=False,
                        help="Develop a linear model using regression for the given data set")

    parser.add_argument("-pw", "--powers", type=int, default=1,
                        help="Pad out the data set with powers of the input sets")

    parser.add_argument("-gd", "--gradient-descent", action="store_true", default=False,
                        help="Use gradient descent to regress the given matrix")

    parser.add_argument("-pr", "--plot-rmse", action="store_true", default=False,
                        help="Display a graph showing the iterative root mean squared error "
                             "of each iteration of the gradient descent")

    parser.add_argument("-pp", "--plot-powers", action="store_true", default=False,
                        help="Display a graph showing the iterative root mean squared error "
                             "of each iteration of the gradient descent")

    parser.add_argument("-s", "--step", type=float, default=0,
                        help="Develop a linear model using regression for the given data set")

    parser.add_argument("-tr", "--tolerance", type=float, default=0,
                        help="Epsilon value to use during gradient descent")

    parser.add_argument("-it", "--iterations", type=int, default=1000,
                        help="Maximum number of iterations for gradient descent")

    #Text classification options
    parser.add_argument("-tx", "--text", action="store_true", default=False,
                        help="Use a text classification algorithm")

    parser.add_argument("-ev", "--event-model", type=str, default="multinomial",
                        help="Which event model to use. Choices are 'bern' for multivariate bernoulli "
                             "or 'multinomial' for multinomial. Default multinomial.")


    parser.add_argument("-vs", "--vocab-size", type=int, default=100,
                        help="The number of most frequently occurring words to keep. Negatives cause flips")


    parser.add_argument("-tsp", "--test-prefix", type=str, help="File prefix")
    parser.add_argument("-trp", "--train-prefix", type=str, help="File prefix")

    return parser.parse_args()


def generate_meta(file):
    """
        Generates the meta data file for a given csv that is used for
        initializing the data structures
    :param file: data set for which to generate a meta file
    """
    def is_float(val):
        match_len = len(match(r"[-+]?\d+\.?\d*", val).group(0))
        if match_len:
            return len(val) == match_len
        return False

    float_data = float_result = 0
    for count, line in enumerate(file):
        *data, result = line.split(",")
        float_data += all(map(is_float, data))
        float_result += is_float(result.strip("\n"))

    with open(file.name.replace(".csv", ".meta"), "w+") as f:
        name = basename(file.name).replace(".csv", "")
        width = len(line.split(","))
        height = count + 1
        data_type = "float" if float_data > (count / 2) else "str"
        result_type = "float" if float_result > (count / 2) else "str"
        result_dict = {
            'name': name,
            'width': width,
            'height': height,
            'data_type': data_type,
            'result_type': result_type
        }
        f.write(json.dumps(result_dict,
                           sort_keys=True,
                           indent=4,
                           separators=(',', ': ')))


class DataStore:
    __metaclass__ = ABCMeta

    def __init__(self, meta=None, infile=None, validation=None, powers=1, 
                 cross=10, normalization="z-score"):
        # Load data
<<<<<<< HEAD
        self.meta = json.load(meta) if meta \
            else json.load(open(infile.name.replace(".csv", ".meta")))
=======
        if parser.meta:
            self.meta = json.load(parser.meta)
        else:
            json.load(open(parser.infile.name.replace(".csv", ".meta")))
>>>>>>> 6602303e

        self.width = self.meta["width"],
        self.height = self.meta["height"]
        self.data_type = self.meta["data_type"]
        self.result_type = self.meta["result_type"]

        # ETL Data
<<<<<<< HEAD
        self.data, self.results = self.extract(self.data_type, self.result_type, self.width, self.height, infile)
        if validation:
            validation_meta = json.load(open(validation.name.replace("Train", "Validation").replace(".csv", ".meta")))
            self.validation_data, self.validation_results = \
                self.extract(validation_meta["data_type"], validation_meta["result_type"],
                             validation_meta["width"], validation_meta["height"], validation)

        if powers > 1:
            self.data = self.add_powers(self.data, powers)
            if validation:
                self.validation_data = self.add_powers(self.validation_data, powers)

        # Number of folds to perform cross validation on
        self.k_validation = cross if cross != 1 else len(self.data)
=======
        self.data, self.results = self.extract(self.data_type,
                                               self.result_type,
                                               self.width,
                                               self.height,
                                               parser.infile)
        if parser.validation:
            replaced_name = parser.validation.name.replace("Train",
                                                           "Validation") \
                                                  .replace(".csv", ".meta"))
            validation_meta = json.load(open)
            self.validation_both = self.extract(validation_meta["data_type"],
                                                validation_meta["result_type"],
                                                validation_meta["width"],
                                                validation_meta["height"],
                                                parser.validation)
            self.validation_data, self.validation_results = self.validation_both
        if parser.powers > 1:
            self.data = self.add_powers(self.data, parser.powers)
            if parser.validation:
                self.validation_data = self.add_powers(self.validation_data,
                                                       parser.powers)

        # Number of folds to perform cross validation on
        if parser.cross != 1:
            self.k_validation = parser.cross
        else:
            self.k_validation = len(self.data)

        # Whether or not to use built in libraries to test the algorithms
        self.debug = parser.debug
>>>>>>> 6602303e

        # Normalization method to use
        self.normalization = normalization

        # Number of powers to pad out the dataset
        self.powers = powers

        # Clean Data
        self.shuffle()

    @staticmethod
    def extract(data_type, result_type, width, height, file):
        """
            Extracts and loads the data from the given file into a numpy
            matrix and the results into a numpy array
        :param file: input CSV file with the first n-1 columns containing the
            observations and the last column containing the results from the
            training set
        :return: a tuple of the data in matrix form and an array of the result
            data
        """
        def transform(values):
            return list(map(float if data_type == "float" else str, values))

        def result_trans(result):
            return float(y) if result_type == "float" else y

        data = np.zeros((height, width - 1), data_type)
        results = [""] * height
        for i, line in enumerate(file):
            *xs, y = line.split(",")
            data[i] = transform(xs)
            results[i] = result_trans(y.strip("\n"))
        return data, results

    @staticmethod
    def add_powers(data, power):
        """
            Consumes a data set, and adds columns for every power up to power
        :param data: input design matrix
        :param power: number of sets of columns to add of higher powers of the
            input columns
        :return: data with the power columns added
        """
        exp = lambda p: lambda x: x ** p
        h, w = data.shape
        mat = np.zeros((h, w * power), data.dtype)
        for i, input_column in enumerate(data.T):
            for j in range(power):
                jth_power = exp(j + 1)
                mat.T[w * j + i] = list(map(jth_power, input_column))
        return mat

    def shuffle(self):
        """
            Randomly shuffles the input data matrix to allow for random
            sampling
        """
        seed = np.random.randint(0, 100000)
        np.random.seed(seed)
        np.random.shuffle(self.data)
        np.random.seed(seed)
        np.random.shuffle(self.results)
        np.random.seed(np.random.randint(0, 100000))


class CrossFoldMixin:

    @staticmethod
    def cross_validation(accuracy_func, data, results, k_validation,
                         normalization, *args, **kwargs):
        """
            Splits this data set into k chunks based on the k_validation
            attribute, and excludes each chunk, one at a time, from the input
            data set to a decision tree, and then tests that decision tree on
            the excluded data set. The function accumulates each of the
            accuracy measures, and returns the average accuracy and the
            standard deviation
        :param eta: eta min for the decision trees (early stopping strategy)
        :param accuracy_func: a function which determines average accuracy k
            constructed tree with the given eta min using cross fold
            validation, where k is the k validation parameter
        :return: A list of accuracies across the folds
        """

        data_chunks = CrossFoldMixin.chunk(data, k_validation)
        result_chunks = CrossFoldMixin.chunk(results, k_validation)
        return [CrossFoldMixin.get_ith_accuracy(data_chunks, result_chunks,
                                                accuracy_func, i,
                                                normalization, *args, **kwargs)
                for i in range(k_validation)]

    @staticmethod
    def get_ith_accuracy(data_chunks, result_chunks, accuracy_func, i,
                         normalization, *args, **kwargs):
        """
            Consumes the data, results, an accuracy function, and which
            iteration of the cross fold validation loop where in, and runs the
            test function with the training data as all of the data except for
            the ith chunk, which is reserved for the sample set
        :param data_chunks: a list of k sub-lists of the data, where k is the
            cross validation parameter
        :param result_chunks: a list of k sub-lists of the results, where k is
            the cross validation parameter
        :param accuracy_func: a function which determines average accuracy k
            constructed tree with the given eta min using cross fold
            validation, where k is the k validation parameter
        :param i: which sub-list to omit from the training data
        :return: accuracy of the decision tree constructed from all but the
            ith sub-list and the given eta min parameter
        """
        mask_mat = [j != i for j in range(len(data_chunks))]
        mask = lambda lists: np.concatenate(list(compress(lists, mask_mat)))
        return accuracy_func(mask(data_chunks), mask(result_chunks),
                             np.array(data_chunks[i]),
<<<<<<< HEAD
                             np.array(result_chunks[i]),
                             normalization, *args, **kwargs)
=======
                             np.array(result_chunks[i]), normalization, *args,
                             **kwargs)
>>>>>>> 6602303e

    @staticmethod
    def chunk(data, segments):
        """
<<<<<<< HEAD
            Consumes a list and a number and returns the input list split into n chunks in order
=======
            Consumes a list and a number and returns a the input list split
            into n chunks in order
>>>>>>> 6602303e
        """
        return list(zip(*[iter(data)] * (len(data) // segments)))


class DecisionTreeDataStore(DataStore, CrossFoldMixin):

    tree_map = {
        "regression": RegressionTree,
        "entropy": EntropyTree,
        "categorical": CategoricalEntropyTree
    }

    def __init__(self, tree="entropy", binary_splits=False, **kwargs):
        super().__init__(**kwargs)
        self.tree_type = DecisionTreeDataStore.tree_map[tree]
        self.start, self.stop, self.step = range

        # Clean Data
        self.shuffle()
        if binary_splits:
            self.data = self.binarize_columns(self.data)

        # Set up testing functions
<<<<<<< HEAD
        self.test_func = self.accuracy
=======
        if self.debug:
            if self.tree_type == EntropyTree:
                self.test_func = self.scikit_classifier
            else:
                self.scikit_regressor
        else:
            self.test_func = self.accuracy
>>>>>>> 6602303e

        # Reference data for classifiers
        if self.tree_type != RegressionTree:
            self.result_types = set(self.results)
            self.result_map = {
                result: i
                for i, result in enumerate(self.result_types)
            }
            self.results = [self.result_map[val] for val in self.results]
        else:
            self.results = list(map(float, self.results))

    def test(self):
        """
            Consumes descriptors of various eta levels and an accuracy
            function and determines prints messages about the average accuracy
            and variation across the folds
        :param start: first eta min value to test
        :param stop: last eta min value to test
        :param step: strides for updating eta mins from start to stop
        :param accuracy_func: a function which determines average accuracy k
            constructed tree with the given eta min using cross fold
            validation, where k is the k validation parameter
        """
        for eta_percent in range(self.start, self.stop + 1, self.step):
<<<<<<< HEAD
            accuracies = self.cross_validation(self.accuracy, self.data, self.results,
                                               self.k_validation, self.normalization,  eta_percent)        
            avg = mean(accuracies)
            sd = stdev(accuracies)

            if self.tree_type != RegressionTree:
                print("{}% eta gave a classification accuracy of {:.2f}% with a standard deviation of {:.2f}%"
                      .format(eta_percent, avg * 100, sd * 100))
            else:
                print("{}% eta had an average MSE of {:.2f} with a standard deviation of {:.2f}%"
                      .format(eta_percent, avg, sd))
=======
            accuracies = self.cross_validation(self.accuracy, self.data,
                                               self.results,
                                               self.k_validation,
                                               self.normalization, eta_percent)
            if self.confusion:
                print(sum(accuracies))
            else:
                avg = mean(accuracies)
                sd = stdev(accuracies)

                if self.tree_type != RegressionTree:
                    print("{}% eta gave a classification accuracy of {:.2f}% "
                          "with a standard deviation of "
                          "{:.2f}%".format(eta_percent, avg * 100, sd * 100))
                else:
                    print("{}% eta had an average MSE of {:.2f} with a "
                          "standard deviation of "
                          "{:.2f}%".format(eta_percent, avg, sd))
>>>>>>> 6602303e

    def accuracy(self, data_chunks, result_chunks, test_data, test_results,
                 normalization, eta, *args):
        """
            Uses our decision tree to test the given data
        :param eta: eta min for the tree to be built
        :param data_chunks: Training data
        :param result_chunks: Training data results
        :param test_data: test data
        :param test_results: results for test data
        :returns: The percentage of accurate predictions
        """
<<<<<<< HEAD
        d = self.tree_type(data=normalize(normalization, data_chunks), results=result_chunks,
                           result_types=self.result_types, eta=eta)
=======
        d = self.tree_type(data=normalize(normalization, data_chunks),
                           results=result_chunks, data_store=self, eta=eta)
>>>>>>> 6602303e

        return sum(map(lambda exp, act: exp == act,
                       d.predict(normalize_validation(normalization,
                                                      data_chunks,
                                                      test_data)),
                       test_results)) / len(test_results)

    @staticmethod
    def binarize_columns(data):
        """
            Consumes a matrix of categorical features and translates it into a
            binary matrix of
        :param data:
        :return:
        """
        # Offset data container
        OffsetData = namedtuple("ColData", ["offset", "symbol_map"])
        offset, cols = 0, []

        # Create a list where the i-th element contains the offset for the
        # i-th column and a dictionary mapping each possible symbol in ith
        # column to its additional offset
        for column in data.T:
            symbols = {symbol: i for i, symbol in enumerate(set(column))}
            cols.append(OffsetData(offset, symbols))
            offset += len(cols[-1].symbol_map)

        last_offset, last_symbols = cols[-1]
        width = last_offset + len(last_symbols)

        # Initialize the array of binary data
        bin_data = np.zeros((len(data), width), np.dtype('b'))
        for i, row in enumerate(data):
            binary_row = np.zeros(width, np.dtype('b'))
            for column, symbol in enumerate(row):
                offset_data = cols[column]
                binary_row[offset_data.offset + offset_data.symbol_map[symbol]] = True
            bin_data[i] = binary_row
        return bin_data


<<<<<<< HEAD
=======
    def scikit_classifier(self, eta, data_chunks, result_chunks, test_data,
                          test_results, normalization):
        """
            Uses scikit learns decision tree classifier to test the given data
            to compare our success
        :param eta: eta min for the tree to be built
        :param data_chunks: Training data
        :param result_chunks: Training data results
        :param test_data: test data
        :param test_results: results for test data
        :returns: The percentage of accurate predictions
        """
        from sklearn.tree import DecisionTreeClassifier
        clf = DecisionTreeClassifier(criterion="entropy",
                                     min_samples_split=eta)
        clf.fit(normalize(normalization, data_chunks), result_chunks)
        pred_sum =sum(map(eq, test_results, clf.predict(test_data)))
        return pred_sum / len(test_data)

    def scikit_regressor(self, eta, data_chunks, result_chunks, test_data,
                         test_results, normalization):
        """
            Uses scikit learns decision tree classifier to test the given data
            to compare our success
        :param eta: eta min for the tree to be built
        :param data_chunks: Training data
        :param result_chunks: Training data results
        :param test_data: test data
        :param test_results: results for test data
        :param normalization: type of normailization to use
        """
        from sklearn.tree import DecisionTreeRegressor
        clf = DecisionTreeRegressor(min_samples_split=eta)
        clf.fit(data_chunks, result_chunks)
        predicted = clf.predict(test_data)
        return RegressionTree.mean_squared_error(test_results, predicted)


>>>>>>> 6602303e
class RegressionDataStore(DataStore, CrossFoldMixin):

    def __init__(self, logistic=False, normal=False, gradient_descent=False,
                 tolerance=1e-3, step=1e-3, iterations=1e5, **kwargs):
        super().__init__(**kwargs)
        self.gradient_descent = gradient_descent
        self.logistic = logistic
        self.normal_equations = normal
        if gradient_descent or logistic:
            self.tolerance = tolerance
            self.step = step
            self.iterations = iterations

    def test(self, **kwargs):
        if hasattr(self, "validation_data"):
<<<<<<< HEAD
            return self.accuracy(self.data, self.results, self.validation_data, self.validation_results, **kwargs), 0
        accuracies = self.cross_validation(self.accuracy, self.data, self.results, self.k_validation, self.normalization, **kwargs)
=======
            return self.accuracy(self.data, self.results, self.validation_data,
                                 self.validation_results, **kwargs), 0
        accuracies = self.cross_validation(accuracy_func, self.data,
                                           self.results, self.k_validation,
                                           self.normalization, **kwargs)
>>>>>>> 6602303e
        avg = mean(accuracies)
        sd = stdev(accuracies)
        return avg, sd

    def accuracy(self, training_data, training_results, test_data,
                 test_results, normalization, **kwargs):
        """
            creates a regressor from the given training data and results, tests its accuracy on
             the given test_data
        :param data_chunks: Training data
        :param result_chunks: Training data results
        :param test_data: test data
        :param test_results: results for test data
        :returns: The percentage of accurate predictions
        """
        if self.gradient_descent:
            r = GradientRegressor(training_data, training_results,
                                  tolerance=self.tolerance,
                                  step=self.step,
                                  iterations=self.iterations,
                                  normalization=normalization)
        elif self.logistic:
            r = LogisticRegressor(training_data, training_results,
                                  tolerance=self.tolerance,
                                  step=self.step,
                                  iterations=self.iterations,
                                  normalization=normalization)
        else:
            r = NormalRegressor(training_data, training_results,
                                normalization=normalization, **kwargs)
        return rmse(r.predict(test_data), test_results)


class TextDataStore:

<<<<<<< HEAD
    def __init__(self, event_model="multinomial", vocab_size=100, train_prefix=None, test_prefix=None):
        self.model = event_model
        self.size = vocab_size
        data, self.vocab = self.extract(train_prefix, self.size, event_model)
        self.data = self.restrict_data(data, self.vocab)

        test, self.result_vocab = self.extract(test_prefix, self.size, event_model)
=======
    def __init__(self, parser):
        self.model = parser.event_model
        self.size = parser.vocab_size + 1
        data, self.vocab = self.extract(parser.train_prefix, self.size,
                                        parser.event_model)
        self.data = self.restrict_data(data, self.vocab)

        test, self.result_vocab = self.extract(parser.test_prefix, self.size,
                                               parser.event_model)
>>>>>>> 6602303e
        self.test = self.restrict_data(test, self.vocab)

        get_labels = lambda prefix: [int(line.split()[0]) for line in open(prefix + ".label")]
        self.data_labels = get_labels(train_prefix)
        self.result_labels = get_labels(test_prefix)

        self.breakpoints = self.get_label_breakpoints(self.data_labels)

    @staticmethod
    def extract(prefix, head, event_model):
        data_file = open(prefix + ".data")
        meta = json.load(open(prefix + ".meta"))
        word_count = meta["word_count"] + 1
        doc_count = meta["docs"]

        data = np.zeros((doc_count, word_count), dtype=np.int)
        freq = np.zeros((word_count, 2), dtype=np.int)

        for line in data_file:
            doc_id, word_id, count = map(int, line.split())
            if event_model == "multinomial":
                data[doc_id - 1, word_id] = count
            else:
                data[doc_id - 1], word_id] = 1

            freq[word_id, 0] = word_id
            freq[word_id, 1] += count

        return data, freq[freq[:, -1].argsort()][:-head:-1, 0]

    @staticmethod
    def restrict_data(data, indicies):
        trimmed_data = np.zeros((len(data), len(indicies)), np.int32)
        for i in range(len(data)):
            trimmed_data[i] = [data[i, j] for j in indicies]
        return trimmed_data

    @staticmethod
    def get_label_breakpoints(labels):
        current_label = 0
        breakpoints = []
        for i, label in enumerate(labels):
            if label != current_label:
                breakpoints.append(i)
                current_label = label
        breakpoints.append(i)
        return breakpoints

if __name__ == "__main__":
    parser = load_args()
    if parser.generate_meta:
        generate_meta(parser.infile)
    if parser.text:
        ts = TextDataStore(**parser.__dict__)
        clf = NaiveBayes(ts)
        predictions = clf.predict(ts.test)
    elif parser.regression:
<<<<<<< HEAD
        ds = RegressionDataStore(**parser.__dict__)
        print("Average was: {}, Standard deviation was {}".format(*ds.test(ds.test_func)))
=======
        ds = RegressionDataStore(parser)
        if parser.interactive:
            from code import interact
            interact(local=locals())

        print("Average was: {}, Standard deviation was {}"
              .format(*ds.test(ds.test_func)))
>>>>>>> 6602303e
    else:
        ds = DecisionTreeDataStore(parser)
        ds.test()<|MERGE_RESOLUTION|>--- conflicted
+++ resolved
@@ -161,15 +161,10 @@
     def __init__(self, meta=None, infile=None, validation=None, powers=1, 
                  cross=10, normalization="z-score"):
         # Load data
-<<<<<<< HEAD
-        self.meta = json.load(meta) if meta \
-            else json.load(open(infile.name.replace(".csv", ".meta")))
-=======
-        if parser.meta:
-            self.meta = json.load(parser.meta)
+        if meta:
+            self.meta = json.load(meta)
         else:
-            json.load(open(parser.infile.name.replace(".csv", ".meta")))
->>>>>>> 6602303e
+            json.load(open(infile.name.replace(".csv", ".meta")))
 
         self.width = self.meta["width"],
         self.height = self.meta["height"]
@@ -177,53 +172,36 @@
         self.result_type = self.meta["result_type"]
 
         # ETL Data
-<<<<<<< HEAD
-        self.data, self.results = self.extract(self.data_type, self.result_type, self.width, self.height, infile)
-        if validation:
-            validation_meta = json.load(open(validation.name.replace("Train", "Validation").replace(".csv", ".meta")))
-            self.validation_data, self.validation_results = \
-                self.extract(validation_meta["data_type"], validation_meta["result_type"],
-                             validation_meta["width"], validation_meta["height"], validation)
-
-        if powers > 1:
-            self.data = self.add_powers(self.data, powers)
-            if validation:
-                self.validation_data = self.add_powers(self.validation_data, powers)
-
-        # Number of folds to perform cross validation on
-        self.k_validation = cross if cross != 1 else len(self.data)
-=======
         self.data, self.results = self.extract(self.data_type,
                                                self.result_type,
                                                self.width,
                                                self.height,
-                                               parser.infile)
-        if parser.validation:
-            replaced_name = parser.validation.name.replace("Train",
+                                               infile)
+        if validation:
+            _replaced_name = validation.name.replace("Train",
                                                            "Validation") \
                                                   .replace(".csv", ".meta"))
-            validation_meta = json.load(open)
+            validation_meta = json.load(open(_replaced_name))
             self.validation_both = self.extract(validation_meta["data_type"],
                                                 validation_meta["result_type"],
                                                 validation_meta["width"],
                                                 validation_meta["height"],
-                                                parser.validation)
+                                                validation)
             self.validation_data, self.validation_results = self.validation_both
-        if parser.powers > 1:
-            self.data = self.add_powers(self.data, parser.powers)
-            if parser.validation:
+        if powers > 1:
+            self.data = self.add_powers(self.data, powers)
+            if validation:
                 self.validation_data = self.add_powers(self.validation_data,
-                                                       parser.powers)
+                                                       powers)
 
         # Number of folds to perform cross validation on
-        if parser.cross != 1:
-            self.k_validation = parser.cross
+        if cross != 1:
+            self.k_validation = cross
         else:
             self.k_validation = len(self.data)
 
         # Whether or not to use built in libraries to test the algorithms
         self.debug = parser.debug
->>>>>>> 6602303e
 
         # Normalization method to use
         self.normalization = normalization
@@ -246,7 +224,8 @@
             data
         """
         def transform(values):
-            return list(map(float if data_type == "float" else str, values))
+            cast = float if data_type == "float" else str
+            return [cast(val) for val in values]
 
         def result_trans(result):
             return float(y) if result_type == "float" else y
@@ -339,23 +318,14 @@
         mask = lambda lists: np.concatenate(list(compress(lists, mask_mat)))
         return accuracy_func(mask(data_chunks), mask(result_chunks),
                              np.array(data_chunks[i]),
-<<<<<<< HEAD
                              np.array(result_chunks[i]),
                              normalization, *args, **kwargs)
-=======
-                             np.array(result_chunks[i]), normalization, *args,
-                             **kwargs)
->>>>>>> 6602303e
 
     @staticmethod
     def chunk(data, segments):
         """
-<<<<<<< HEAD
-            Consumes a list and a number and returns the input list split into n chunks in order
-=======
-            Consumes a list and a number and returns a the input list split
+            Consumes a list and a number and returns the input list split
             into n chunks in order
->>>>>>> 6602303e
         """
         return list(zip(*[iter(data)] * (len(data) // segments)))
 
@@ -379,17 +349,7 @@
             self.data = self.binarize_columns(self.data)
 
         # Set up testing functions
-<<<<<<< HEAD
         self.test_func = self.accuracy
-=======
-        if self.debug:
-            if self.tree_type == EntropyTree:
-                self.test_func = self.scikit_classifier
-            else:
-                self.scikit_regressor
-        else:
-            self.test_func = self.accuracy
->>>>>>> 6602303e
 
         # Reference data for classifiers
         if self.tree_type != RegressionTree:
@@ -415,41 +375,19 @@
             validation, where k is the k validation parameter
         """
         for eta_percent in range(self.start, self.stop + 1, self.step):
-<<<<<<< HEAD
             accuracies = self.cross_validation(self.accuracy, self.data, self.results,
                                                self.k_validation, self.normalization,  eta_percent)        
             avg = mean(accuracies)
             sd = stdev(accuracies)
 
             if self.tree_type != RegressionTree:
-                print("{}% eta gave a classification accuracy of {:.2f}% with a standard deviation of {:.2f}%"
-                      .format(eta_percent, avg * 100, sd * 100))
-            else:
-                print("{}% eta had an average MSE of {:.2f} with a standard deviation of {:.2f}%"
-                      .format(eta_percent, avg, sd))
-=======
-            accuracies = self.cross_validation(self.accuracy, self.data,
-                                               self.results,
-                                               self.k_validation,
-                                               self.normalization, eta_percent)
             if self.confusion:
                 print(sum(accuracies))
             else:
                 avg = mean(accuracies)
                 sd = stdev(accuracies)
 
-                if self.tree_type != RegressionTree:
-                    print("{}% eta gave a classification accuracy of {:.2f}% "
-                          "with a standard deviation of "
-                          "{:.2f}%".format(eta_percent, avg * 100, sd * 100))
-                else:
-                    print("{}% eta had an average MSE of {:.2f} with a "
-                          "standard deviation of "
-                          "{:.2f}%".format(eta_percent, avg, sd))
->>>>>>> 6602303e
-
-    def accuracy(self, data_chunks, result_chunks, test_data, test_results,
-                 normalization, eta, *args):
+    def accuracy(self, data_chunks, result_chunks, test_data, test_results, normalization, eta, *args):
         """
             Uses our decision tree to test the given data
         :param eta: eta min for the tree to be built
@@ -459,13 +397,8 @@
         :param test_results: results for test data
         :returns: The percentage of accurate predictions
         """
-<<<<<<< HEAD
         d = self.tree_type(data=normalize(normalization, data_chunks), results=result_chunks,
                            result_types=self.result_types, eta=eta)
-=======
-        d = self.tree_type(data=normalize(normalization, data_chunks),
-                           results=result_chunks, data_store=self, eta=eta)
->>>>>>> 6602303e
 
         return sum(map(lambda exp, act: exp == act,
                        d.predict(normalize_validation(normalization,
@@ -507,47 +440,6 @@
         return bin_data
 
 
-<<<<<<< HEAD
-=======
-    def scikit_classifier(self, eta, data_chunks, result_chunks, test_data,
-                          test_results, normalization):
-        """
-            Uses scikit learns decision tree classifier to test the given data
-            to compare our success
-        :param eta: eta min for the tree to be built
-        :param data_chunks: Training data
-        :param result_chunks: Training data results
-        :param test_data: test data
-        :param test_results: results for test data
-        :returns: The percentage of accurate predictions
-        """
-        from sklearn.tree import DecisionTreeClassifier
-        clf = DecisionTreeClassifier(criterion="entropy",
-                                     min_samples_split=eta)
-        clf.fit(normalize(normalization, data_chunks), result_chunks)
-        pred_sum =sum(map(eq, test_results, clf.predict(test_data)))
-        return pred_sum / len(test_data)
-
-    def scikit_regressor(self, eta, data_chunks, result_chunks, test_data,
-                         test_results, normalization):
-        """
-            Uses scikit learns decision tree classifier to test the given data
-            to compare our success
-        :param eta: eta min for the tree to be built
-        :param data_chunks: Training data
-        :param result_chunks: Training data results
-        :param test_data: test data
-        :param test_results: results for test data
-        :param normalization: type of normailization to use
-        """
-        from sklearn.tree import DecisionTreeRegressor
-        clf = DecisionTreeRegressor(min_samples_split=eta)
-        clf.fit(data_chunks, result_chunks)
-        predicted = clf.predict(test_data)
-        return RegressionTree.mean_squared_error(test_results, predicted)
-
-
->>>>>>> 6602303e
 class RegressionDataStore(DataStore, CrossFoldMixin):
 
     def __init__(self, logistic=False, normal=False, gradient_descent=False,
@@ -563,16 +455,8 @@
 
     def test(self, **kwargs):
         if hasattr(self, "validation_data"):
-<<<<<<< HEAD
             return self.accuracy(self.data, self.results, self.validation_data, self.validation_results, **kwargs), 0
         accuracies = self.cross_validation(self.accuracy, self.data, self.results, self.k_validation, self.normalization, **kwargs)
-=======
-            return self.accuracy(self.data, self.results, self.validation_data,
-                                 self.validation_results, **kwargs), 0
-        accuracies = self.cross_validation(accuracy_func, self.data,
-                                           self.results, self.k_validation,
-                                           self.normalization, **kwargs)
->>>>>>> 6602303e
         avg = mean(accuracies)
         sd = stdev(accuracies)
         return avg, sd
@@ -608,7 +492,6 @@
 
 class TextDataStore:
 
-<<<<<<< HEAD
     def __init__(self, event_model="multinomial", vocab_size=100, train_prefix=None, test_prefix=None):
         self.model = event_model
         self.size = vocab_size
@@ -616,17 +499,6 @@
         self.data = self.restrict_data(data, self.vocab)
 
         test, self.result_vocab = self.extract(test_prefix, self.size, event_model)
-=======
-    def __init__(self, parser):
-        self.model = parser.event_model
-        self.size = parser.vocab_size + 1
-        data, self.vocab = self.extract(parser.train_prefix, self.size,
-                                        parser.event_model)
-        self.data = self.restrict_data(data, self.vocab)
-
-        test, self.result_vocab = self.extract(parser.test_prefix, self.size,
-                                               parser.event_model)
->>>>>>> 6602303e
         self.test = self.restrict_data(test, self.vocab)
 
         get_labels = lambda prefix: [int(line.split()[0]) for line in open(prefix + ".label")]
@@ -684,18 +556,8 @@
         clf = NaiveBayes(ts)
         predictions = clf.predict(ts.test)
     elif parser.regression:
-<<<<<<< HEAD
         ds = RegressionDataStore(**parser.__dict__)
         print("Average was: {}, Standard deviation was {}".format(*ds.test(ds.test_func)))
-=======
-        ds = RegressionDataStore(parser)
-        if parser.interactive:
-            from code import interact
-            interact(local=locals())
-
-        print("Average was: {}, Standard deviation was {}"
-              .format(*ds.test(ds.test_func)))
->>>>>>> 6602303e
     else:
         ds = DecisionTreeDataStore(parser)
         ds.test()