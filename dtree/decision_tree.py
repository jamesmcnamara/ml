import numpy as np
from math import log2
from abc import ABCMeta, abstractmethod
from collections import namedtuple, defaultdict, Counter


def lg(num):
    """
        Binary log of input, with the exception that lg(0) is 0
    :param num: number to lg
    :return: base 2 log of num
    """
    return log2(num) if num else 0


class DecisionTree:

    __metaclass__ = ABCMeta

<<<<<<< HEAD
    def __init__(self, result_types=None, eta=0, data=None, results=None, parent=None):
=======
    def __init__(self, data_store=None, eta=0, data=None, results=None,
                 parent=None):
        exists = lambda *l: all(map(lambda element: element is not None and element is not 0, l))

        assert (exists(data, results, parent) or
                exists(data_store, results, data, eta)),
               ("To construct a DecisionTree, you must either pass in "
                "keyword arguments for data and results and either parent, "
                "or eta and data_store")
>>>>>>> 6602303e
        self.parent = parent
        self.data, self.results = data, results
        self.result_types = result_types or parent.result_types
        self.eta = len(self.data) * (eta / 100) if eta else self.parent.eta
        self.used_columns = list(parent.used_columns) if parent else []

<<<<<<< HEAD
        # Stores which column this tree was split on,
        # and possibly a function that consumes a value
        self.ColumnInfo = namedtuple("ColInfo", ["column", "gain", "splitter"])
        self.split_on = self.ColumnInfo(-1, -1, None)

        # If the number of nodes in this tree is above the eta min,
        # the measure function is non-zero,
=======
        # Stores which column this tree was split on, and possibly a function
        # that consumes a value
        self.ColumnInfo = namedtuple("ColumnInfo",
                                     ["column", "gain", "splitter"])
        self.split_on = self.ColumnInfo(-1, -1, None)

        # If the number of nodes in this tree is above the eta min, the
        # measure function is non-zero,
>>>>>>> 6602303e
        # and not all columns have been used, split this tree
        if (len(self.data) >= self.eta and
                self.measure_function(self.results) and
                len(self.used_columns) < len(self.data.T)):
            self.split()
            self.classification = None
        else:
            self.classification = self.value()

    def split(self):
        """
            Splits this DecisionTree on the column that provides the
            most gain if there is more than eta nodes in this tree
        """
        self.split_on = self.best_attr(self.data, self.results)
        if self.split_on.column == -1:
            self.classification = self.value()
        else:
            # Save bookkeeping information about which column was split on
            self.used_columns.append(self.split_on.column)
            self.partition(**self.split_on._asdict())

    def best_attr(self, data, results):
        """
            Determines the best column to split the input matrix on, and
            returns the column index and splitter function
        :param data: input matrix
        :param results: the classifications that correspond to the rows of the
            input matrix data
        :return: a ColumnInfo tuple
        """

        col_map = {i: self.best_split(i, column, results)
                   for i, column in enumerate(data.T)
                   if i not in self.used_columns}

        return max(col_map.values(), key=lambda col_info: col_info.gain)

    def measure_gain(self, results, *partitions):
        """
            Determines how much would be gained on the measure function by
            splitting results into partitions
        :param results: a 1D dimension of results
        :param partitions: an arbitrary number of partitions that the results
            are being split into
        :return: total reduction in the measure function
        """
        return (self.measure_function(results) -
                sum((len(partition) / len(results) *
                     self.measure_function(partition))
                    for partition in partitions))

    @abstractmethod
    def measure_function(self, results):
        """
            ABSTRACT: consumes a results array and outputs some custom measure
            functions value
        :param results: The results for this node
<<<<<<< HEAD
        :return: Float corresponding to the measure derived from the results data
        """
        raise NotImplementedError("The DecisionTree is only a scaffolding class. It must be "
                                  "sub-classed and the 'measure_function' method must be "
                                  "implemented. See EntropyTree, and RegressionTree for examples")

=======
        :return: Float corresponding to the measure derived from the results
            data
        """
        raise NotImplementedError("The DecisionTree is only a scaffolding "
                                  "class. It must be sub-classed and the "
                                  "'measure_function' method must be "
                                  "implemented. See EntropyTree, and "
                                  "RegressionTree for examples")
>>>>>>> 6602303e
    @abstractmethod
    def partition(self, **kwargs):
        """
            Partitions this tree based on the named tuple arguments handed in
            through kwargs possible parameters include:
            column: column to partition on
            splitter: function to use to split the given column
            gain: total gain passed in

        """
        raise NotImplementedError("Concrete subclasses of decision tree must "
                                  "implement their own best_split method")

    @abstractmethod
    def best_split(self, col_index, column, results):
        """
            Consumes a column and associated data, and returns the best gain
            achievable from splitting on that column and optionally a splitter
            function that can be used to split the data
        :param col_index: the index of the given column
        :param column: 1D array of observations
        :param results: corresponding results
        :return: ColumnInfo tuple holding the best gain achievable on this
            column (float), this column index,
         and possibly a splitter for it (function)
        """
        raise NotImplementedError("Concrete subclasses of decision tree must "
                                  "implement their own best_split method")


    @abstractmethod
    def value(self):
        """
            Determines what value nodes in this node should be applied
        :return: the value for nodes in this tree
        """
        raise NotImplementedError("Concrete subclasses of decision tree must "
                                  "implement their own leaf classification "
                                  "method")


    @abstractmethod
    def predict(self, data):
        """
            Returns a stream of classifications of the given observations in
            data using this tree
        :param data: observations that this tree was not trained on
        :return: stream of classifications
        """
        raise NotImplementedError("Concrete subclasses of decision tree must "
                                  "implement their own testing method")

    def depth(self, initial_count=0):
        """
            Determine how deep in the tree we are
        """
        if self.parent:
            return self.parent.depth(initial_count = initial_count + 1)
        else:
            return initial_count

    def __len__(self):
        """
            OVERRIDE: len(self) returns the number of entries in this node
        """
        return len(self.data)

    def __repr__(self):
        """
            OVERRIDE: repr(self) returns a pretty printed version of the tree
        """
        return str(self)


class BinaryTree(DecisionTree):

    __metaclass__ = ABCMeta

    def __init__(self, **kwargs):
        self.left, self.right = None, None
        super().__init__(**kwargs)

    def partition(self, column=-1, splitter=None, **kwargs):
        """
            Partitions this data set into a left and right section based on
            the given column index
        :param column: index of the column to split on
        :param splitter: a function that consumes a value of the column, and
            returns whether it goes into the left or right sub tree
        """
        left, left_results, right, right_results = [], [], [], []
<<<<<<< HEAD
        # Create right and left data sets by using the splitter to split on column
=======
        if splitter is None:
            import code
            code.interact(local=locals())
        # Create right and left data sets by using the splitter to split on
        # column
>>>>>>> 6602303e
        for i, (row, result) in enumerate(zip(self.data, self.results)):
            if splitter(row[column]):
                left.append(row)
                left_results.append(result)
            else:
                right.append(row)
                right_results.append(result)
        left, right = np.array(left), np.array(right)

        # Create right and left children of the same type as this class
        self.left = self.__class__(data=left, results=left_results,
                                   parent=self)
        self.right = self.__class__(data=right, results=right_results,
                                    parent=self)

    def best_split(self, col_index, column, results):
        """
            Iterates over every interval of attr, calculating the information
            gain based on partitioning at that interval, eventually returning
            the maximum information gain obtainable by partitioning on attr,
            and the corresponding splitter
        :param column: The column of attribute data to split results on
        :param results: The corresponding results to be split
        :return: namedtuple of float measuring maximum information gain
            obtainable by partitioning on attr, and the corresponding splitter
            function
        """
        splitter = lambda interval: lambda x: x <= interval
        gain = {
            self.gain(column, results, splitter(interval)): splitter(interval)
            for interval in sorted(set(column))[:-1]
        }

        if gain:
            return self.ColumnInfo(column=col_index, gain=max(gain),
                                   splitter=gain[max(gain)])
        else:
            return self.ColumnInfo(column=col_index, gain=-1, splitter=None)

    def gain(self, attr, results, bin_splitter):
        """
            Measures the expected gain as measured by the trees gain_function
            by splitting the results set on attr via bin_splitter
        :param attr: 1D array of attr values corresponding to the entries in
            results
        :param results: 1D array of classifications, with i-th classification
            having attribute attr[i]
        :param bin_splitter: a function that consumes an instance of the attr
            array and outputs a boolean indicating which partition to
            categorize the classification
        :return: Float corresponding to the gain derived from partitioning on
            attr with bin_splitter
        """
        add_elements_if = lambda val: [result for element, result in zip(attr, results) if bin_splitter(element) == val]

        left, right = add_elements_if(True), add_elements_if(False)
        return self.measure_gain(results, left, right)

    def node_counts(self, acc):
        """
            Return a list of the number of observations in each leaf
        :param acc:
        :return:
        """
        if self.left:
            self.left.node_counts(acc)
        if self.right:
            self.right.node_counts(acc)
        if self.left is None and self.right is None:
            acc.append(len(self.data))
        return acc

    def __getitem__(self, item):
        """
            OVERRIDE: supports indexing by arbitrary strings of 'l' and 'r' to
            return a corresponding subtree evaluated from left-to-right.
            e.g. self["llr"] returns the self.left.left.right
        """
        assert item.count("l") + item.count("r") == len(item),
               "Indexing must include only 'l' and 'r' characters"
        if len(item) == 1:
            return self.left if item == "l" else self.right

        char, *rest = item
        if char == 'l':
            return self.left["".join(rest)]
        else:
            return self.right["".join(rest)]


class CategoricalTree(DecisionTree):

    __metaclass__ = ABCMeta

    def __init__(self, **kwargs):
        self.children = {}
        super().__init__(**kwargs)

    def partition(self, column=-1, **kwargs):
        """
            Partitions this tree on the given column
        :param column: index of a column
        """
        symbol_to_data = defaultdict(lambda: ([], []))
        for row, result in zip(self.data, self.results):

            # Look up the symbol in the current row in the children
            # dictionary, and adds the current row and result to the
            # collections stored at that symbol
            data, results = symbol_to_data[row[column]]
            data.append(row)
            results.append(result)

        self.children = {
            symbol: self.__class__(data=np.array(data),
                                   results=results,
                                   parent=self)
            for symbol, (data, results) in symbol_to_data.items()
        }

    def best_split(self, col_index, column, results):
        """
            Consumes a column and associated data, and returns the best gain
            achievable from splitting on that column and optionally a splitter
            function that can be used to split the data
        :param column: 1D array of observations
        :param results: corresponding results
        :return: best gain achievable on that column (float) and possibly a
            splitter for it (function)
        """
        partitions = defaultdict(list)
        for value, result in zip(column, results):
            partitions[value].append(result)

        return self.ColumnInfo(column=col_index,
                               gain=self.measure_gain(results,
                                                      *partitions.values()),
                                                      splitter=None)


class EntropyMixin(DecisionTree):

    __metaclass__ = ABCMeta

    def measure_function(self, results):
        """
            Calculates the total dispersion in the input classifications by
            measure of the asymptotic bit rate transfer requirements
        :param results: A 1D array of classifications
        :return: float representing entropy of input set
        """
        result_dist = [0] * len(self.result_types)
        element_count = len(results)

        result_dist = [result_dist[result] += 1 for result in results]

        return -sum(lg(count / element_count) * (count / element_count)
                    for count in result_dist if count)

    def value(self):
        """
            Determines what value observations in this node should be applied
        :return: the value for nodes in this tree
        """
        [(most_common_class, _)] = Counter(self.results).most_common(1)
        return most_common_class

    def predict(self, data):
        """
            Consumes test observations classifies them based on the heuristics
            of this tree
        :param data: matrix of observational data that the tree was not
            trained on
        :return: vector of classifications
        """
        return map(self.classify, data)

    @abstractmethod
    def classify(self, observation):
        """
            Consumes an observation and outputs the classification that this
            tree would apply to the row
        :param observation: a row of observational data
        :return: the label that would be applied to the given row
        """
        raise NotImplementedError("EntropyTrees must implement a classify "
                                  "method that applies a prediction to an "
                                  "observation")<|MERGE_RESOLUTION|>--- conflicted
+++ resolved
@@ -17,34 +17,24 @@
 
     __metaclass__ = ABCMeta
 
-<<<<<<< HEAD
     def __init__(self, result_types=None, eta=0, data=None, results=None, parent=None):
-=======
-    def __init__(self, data_store=None, eta=0, data=None, results=None,
-                 parent=None):
-        exists = lambda *l: all(map(lambda element: element is not None and element is not 0, l))
-
-        assert (exists(data, results, parent) or
-                exists(data_store, results, data, eta)),
-               ("To construct a DecisionTree, you must either pass in "
-                "keyword arguments for data and results and either parent, "
-                "or eta and data_store")
->>>>>>> 6602303e
         self.parent = parent
         self.data, self.results = data, results
         self.result_types = result_types or parent.result_types
         self.eta = len(self.data) * (eta / 100) if eta else self.parent.eta
         self.used_columns = list(parent.used_columns) if parent else []
 
-<<<<<<< HEAD
         # Stores which column this tree was split on,
         # and possibly a function that consumes a value
         self.ColumnInfo = namedtuple("ColInfo", ["column", "gain", "splitter"])
         self.split_on = self.ColumnInfo(-1, -1, None)
 
-        # If the number of nodes in this tree is above the eta min,
-        # the measure function is non-zero,
-=======
+        self.parent = parent
+        self.data, self.results = data, results
+        self.result_types = result_types or parent.result_types
+        self.eta = len(self.data) * (eta / 100) if eta else self.parent.eta
+        self.used_columns = list(parent.used_columns) if parent else []
+
         # Stores which column this tree was split on, and possibly a function
         # that consumes a value
         self.ColumnInfo = namedtuple("ColumnInfo",
@@ -53,7 +43,6 @@
 
         # If the number of nodes in this tree is above the eta min, the
         # measure function is non-zero,
->>>>>>> 6602303e
         # and not all columns have been used, split this tree
         if (len(self.data) >= self.eta and
                 self.measure_function(self.results) and
@@ -112,14 +101,6 @@
             ABSTRACT: consumes a results array and outputs some custom measure
             functions value
         :param results: The results for this node
-<<<<<<< HEAD
-        :return: Float corresponding to the measure derived from the results data
-        """
-        raise NotImplementedError("The DecisionTree is only a scaffolding class. It must be "
-                                  "sub-classed and the 'measure_function' method must be "
-                                  "implemented. See EntropyTree, and RegressionTree for examples")
-
-=======
         :return: Float corresponding to the measure derived from the results
             data
         """
@@ -128,7 +109,6 @@
                                   "'measure_function' method must be "
                                   "implemented. See EntropyTree, and "
                                   "RegressionTree for examples")
->>>>>>> 6602303e
     @abstractmethod
     def partition(self, **kwargs):
         """
@@ -220,15 +200,7 @@
             returns whether it goes into the left or right sub tree
         """
         left, left_results, right, right_results = [], [], [], []
-<<<<<<< HEAD
         # Create right and left data sets by using the splitter to split on column
-=======
-        if splitter is None:
-            import code
-            code.interact(local=locals())
-        # Create right and left data sets by using the splitter to split on
-        # column
->>>>>>> 6602303e
         for i, (row, result) in enumerate(zip(self.data, self.results)):
             if splitter(row[column]):
                 left.append(row)
@@ -383,7 +355,8 @@
         result_dist = [0] * len(self.result_types)
         element_count = len(results)
 
-        result_dist = [result_dist[result] += 1 for result in results]
+        for result in results:
+            result_dist[result] += 1
 
         return -sum(lg(count / element_count) * (count / element_count)
                     for count in result_dist if count)
